// Copyright (C) 2019-2022 Aleo Systems Inc.
// This file is part of the snarkOS library.

// The snarkOS library is free software: you can redistribute it and/or modify
// it under the terms of the GNU General Public License as published by
// the Free Software Foundation, either version 3 of the License, or
// (at your option) any later version.

// The snarkOS library is distributed in the hope that it will be useful,
// but WITHOUT ANY WARRANTY; without even the implied warranty of
// MERCHANTABILITY or FITNESS FOR A PARTICULAR PURPOSE. See the
// GNU General Public License for more details.

// You should have received a copy of the GNU General Public License
// along with the snarkOS library. If not, see <https://www.gnu.org/licenses/>.

use crate::{Outbound, Router, REDUNDANCY_FACTOR};
use snarkos_node_messages::{DisconnectReason, Message, PeerRequest, PuzzleRequest};
use snarkvm::prelude::Network;

use rand::{prelude::IteratorRandom, rngs::OsRng};

pub trait Heartbeat<N: Network>: Outbound<N> {
    /// The duration in seconds to sleep in between heartbeat executions.
    const HEARTBEAT_IN_SECS: u64 = 15; // 15 seconds
    /// The minimum number of peers required to maintain connections with.
    const MINIMUM_NUMBER_OF_PEERS: usize = 3;
    /// The maximum number of peers permitted to maintain connections with.
    const MAXIMUM_NUMBER_OF_PEERS: usize = 21;

    /// Handles the heartbeat request.
    fn heartbeat(&self) {
        self.safety_check_minimum_number_of_peers();

        // Log the connected peers.
        let connected_peers = self.router().connected_peers();
        match connected_peers.len() {
            0 => debug!("No connected peers"),
            1 => debug!("Connected to 1 peer: {connected_peers:?}"),
            num_connected => debug!("Connected to {num_connected} peers: {connected_peers:?}"),
        }

        // Remove the oldest connected peer.
        self.remove_oldest_connected_peer();
        // Remove any stale connected peers.
        self.remove_stale_connected_peers();
        // Keep the number of connected beacons within the allowed range.
        self.handle_connected_beacons();
        // Keep the number of connected peers within the allowed range.
        self.handle_connected_peers();
        // Keep the bootstrap peers within the allowed range.
        self.handle_bootstrap_peers();
        // Keep the trusted peers connected.
        self.handle_trusted_peers();
        // Keep the puzzle request up to date.
        self.handle_puzzle_request();
    }

    /// TODO (howardwu): Consider checking minimum number of beacons and validators, to exclude clients and provers.
    /// This function performs safety checks on the setting for the minimum number of peers.
    fn safety_check_minimum_number_of_peers(&self) {
        assert!(Self::MINIMUM_NUMBER_OF_PEERS <= Self::MAXIMUM_NUMBER_OF_PEERS);
        // If the node is not in development mode, and is a beacon or validator, check its minimum number of peers.
        let is_beacon_or_validator = self.router().node_type().is_beacon() || self.router().node_type().is_validator();
        if !self.router().is_dev() && is_beacon_or_validator && Self::MINIMUM_NUMBER_OF_PEERS < 2 * REDUNDANCY_FACTOR {
            warn!("Caution - please raise the minimum number of peers to be above {}", 2 * REDUNDANCY_FACTOR);
        }
    }

    /// This function removes the oldest connected peer, to keep the connections fresh.
    /// This function only triggers if the router is above the minimum number of connected peers.
    fn remove_oldest_connected_peer(&self) {
        // Check if the router is above the minimum number of connected peers.
        if self.router().number_of_connected_peers() > Self::MINIMUM_NUMBER_OF_PEERS {
            // Disconnect from the oldest connected peer, if one exists.
            if let Some(oldest) = self.router().oldest_connected_peer() {
                info!("Disconnecting from '{oldest}' (periodic refresh of peers)");
                self.send(oldest, Message::Disconnect(DisconnectReason::PeerRefresh.into()));
                // Disconnect from this peer.
                self.router().disconnect(oldest);
            }
        }
    }

    /// This function removes any connected peers that have not communicated within the predefined time.
    fn remove_stale_connected_peers(&self) {
        // Check if any connected peer is stale.
        for peer in self.router().get_connected_peers() {
            // Disconnect if the peer has not communicated back within the predefined time.
            let elapsed = peer.last_seen().elapsed().as_secs();
            if elapsed > Router::<N>::RADIO_SILENCE_IN_SECS {
                warn!("Peer {} has not communicated in {elapsed} seconds", peer.ip());
                // Disconnect from this peer.
                self.router().disconnect(peer.ip());
            }
        }
    }

    /// This function keeps the number of connected beacons within the allowed range.
    fn handle_connected_beacons(&self) {
        // Determine if the node is connected to more beacons than allowed.
        let connected_beacons = self.router().connected_beacons();
        let num_surplus = connected_beacons.len().saturating_sub(1);
        if num_surplus > 0 {
            // Initialize an RNG.
            let rng = &mut OsRng::default();
            // Proceed to send disconnect requests to these beacons.
            for peer_ip in connected_beacons.into_iter().choose_multiple(rng, num_surplus) {
                info!("Disconnecting from 'beacon' {peer_ip} (exceeded maximum beacons)");
                self.send(peer_ip, Message::Disconnect(DisconnectReason::TooManyPeers.into()));
                // Disconnect from this peer.
                self.router().disconnect(peer_ip);
            }
        }
    }

    /// TODO (howardwu): If the node is a beacon, keep the beacons, and keep 0 clients and provers.
    ///  If the node is a validator, keep REDUNDANCY_FACTOR beacons.
    ///  If the node is a client or prover, keep 0 beacons.
    /// This function keeps the number of connected peers within the allowed range.
    fn handle_connected_peers(&self) {
        // Obtain the number of connected peers.
        let num_connected = self.router().number_of_connected_peers();
        // Compute the number of surplus peers.
        let num_surplus = num_connected.saturating_sub(Self::MAXIMUM_NUMBER_OF_PEERS);
        // Compute the number of deficit peers.
        let num_deficient = Self::MINIMUM_NUMBER_OF_PEERS.saturating_sub(num_connected);

        if num_surplus > 0 {
            debug!("Exceeded maximum number of connected peers, disconnecting from {num_surplus} peers");

            // Initialize an RNG.
            let rng = &mut OsRng::default();

            // Determine the peers to disconnect from.
            let peer_ips_to_disconnect = self
                .router()
                .connected_peers()
                .into_iter()
                .filter(|peer_ip| !self.router().trusted_peers().contains(peer_ip))
                .choose_multiple(rng, num_surplus);

            // Proceed to send disconnect requests to these peers.
            for peer_ip in peer_ips_to_disconnect {
                info!("Disconnecting from '{peer_ip}' (exceeded maximum connections)");
                self.send(peer_ip, Message::Disconnect(DisconnectReason::TooManyPeers.into()));
                // Disconnect from this peer.
                self.router().disconnect(peer_ip);
            }
        }

        if num_deficient > 0 {
            // Initialize an RNG.
            let rng = &mut OsRng::default();

            // Attempt to connect to more peers.
            for peer_ip in self.router().candidate_peers().into_iter().choose_multiple(rng, num_deficient) {
                self.router().connect(peer_ip);
            }
            // Request more peers from the connected peers.
            for peer_ip in self.router().connected_peers().into_iter().choose_multiple(rng, 3) {
                self.send(peer_ip, Message::PeerRequest(PeerRequest));
            }
        }
    }

    /// This function keeps the number of bootstrap peers within the allowed range.
<<<<<<< HEAD
    fn handle_bootstrap_peers(&self) {
=======
    async fn handle_bootstrap_peers(&self) {
        // TODO (howardwu): Remove this for Phase 3.
        if self.router().node_type().is_beacon() {
            return;
        }
>>>>>>> 10b2ee2f
        // Find the connected bootstrap peers.
        let connected_bootstrap = self.router().connected_bootstrap_peers();
        // If there are not enough connected bootstrap peers, connect to more.
        if connected_bootstrap.is_empty() {
            // Initialize an RNG.
            let rng = &mut OsRng::default();
            // Attempt to connect to a bootstrap peer.
            if let Some(peer_ip) = self.router().bootstrap_peers().into_iter().choose(rng) {
                self.router().connect(peer_ip);
            }
        }

        // Determine if the node is connected to more beacons than allowed.
        let num_surplus = connected_bootstrap.len().saturating_sub(1);
        if num_surplus > 0 {
            // Initialize an RNG.
            let rng = &mut OsRng::default();
            // Proceed to send disconnect requests to these beacons.
            for peer_ip in connected_bootstrap.into_iter().choose_multiple(rng, num_surplus) {
                info!("Disconnecting from '{peer_ip}' (exceeded maximum bootstrap)");
                self.send(peer_ip, Message::Disconnect(DisconnectReason::TooManyPeers.into()));
                // Disconnect from this peer.
                self.router().disconnect(peer_ip);
            }
        }
    }

    /// This function attempts to connect to any disconnected trusted peers.
    fn handle_trusted_peers(&self) {
        // Ensure that the trusted nodes are connected.
        for peer_ip in self.router().trusted_peers() {
            // If the peer is not connected, attempt to connect to it.
            if !self.router().is_connected(peer_ip) {
                // Attempt to connect to the trusted peer.
                self.router().connect(*peer_ip);
<<<<<<< HEAD
            }
        }
    }

    /// This function updates the coinbase puzzle if network has updated.
    fn handle_puzzle_request(&self) {
        // Retrieve the node type.
        let node_type = self.router().node_type();
        // If the node is a prover or client, request the coinbase puzzle.
        if node_type.is_prover() || node_type.is_client() {
            // Find the sync peers.
            if let Some((sync_peers, _)) = self.router().sync().find_sync_peers() {
                // Choose the peer with the highest block height.
                if let Some((peer_ip, _)) = sync_peers.into_iter().max_by_key(|(_, height)| *height) {
                    // Request the coinbase puzzle from the peer.
                    self.send(peer_ip, Message::PuzzleRequest(PuzzleRequest));
                }
=======
>>>>>>> 10b2ee2f
            }
        }
    }
}<|MERGE_RESOLUTION|>--- conflicted
+++ resolved
@@ -165,15 +165,11 @@
     }
 
     /// This function keeps the number of bootstrap peers within the allowed range.
-<<<<<<< HEAD
     fn handle_bootstrap_peers(&self) {
-=======
-    async fn handle_bootstrap_peers(&self) {
         // TODO (howardwu): Remove this for Phase 3.
         if self.router().node_type().is_beacon() {
             return;
         }
->>>>>>> 10b2ee2f
         // Find the connected bootstrap peers.
         let connected_bootstrap = self.router().connected_bootstrap_peers();
         // If there are not enough connected bootstrap peers, connect to more.
@@ -209,7 +205,6 @@
             if !self.router().is_connected(peer_ip) {
                 // Attempt to connect to the trusted peer.
                 self.router().connect(*peer_ip);
-<<<<<<< HEAD
             }
         }
     }
@@ -227,8 +222,6 @@
                     // Request the coinbase puzzle from the peer.
                     self.send(peer_ip, Message::PuzzleRequest(PuzzleRequest));
                 }
-=======
->>>>>>> 10b2ee2f
             }
         }
     }
