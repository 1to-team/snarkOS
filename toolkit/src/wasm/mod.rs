--- conflicted
+++ resolved
@@ -23,13 +23,11 @@
 pub mod signature;
 pub use signature::*;
 
-<<<<<<< HEAD
 pub mod transaction;
 pub use transaction::*;
-=======
+
 pub mod view_key;
 pub use view_key::*;
->>>>>>> 14817427
 
 #[cfg(test)]
 pub mod tests;