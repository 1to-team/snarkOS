// Copyright (C) 2019-2020 Aleo Systems Inc.
// This file is part of the snarkOS library.

// The snarkOS library is free software: you can redistribute it and/or modify
// it under the terms of the GNU General Public License as published by
// the Free Software Foundation, either version 3 of the License, or
// (at your option) any later version.

// The snarkOS library is distributed in the hope that it will be useful,
// but WITHOUT ANY WARRANTY; without even the implied warranty of
// MERCHANTABILITY or FITNESS FOR A PARTICULAR PURPOSE. See the
// GNU General Public License for more details.

// You should have received a copy of the GNU General Public License
// along with the snarkOS library. If not, see <https://www.gnu.org/licenses/>.

#[macro_use]
extern crate tracing;

use snarkos::{
    cli::CLI,
    config::{Config, ConfigCli},
    display::render_welcome,
    errors::NodeError,
    miner::MinerInstance,
};
use snarkos_consensus::{ConsensusParameters, MemoryPool, MerkleTreeLedger};
use snarkos_network::{environment::Environment, Server};
use snarkos_posw::PoswMarlin;
use snarkos_rpc::start_rpc_server;
use snarkvm_dpc::base_dpc::{instantiated::Components, parameters::PublicParameters, BaseDPCComponents};
use snarkvm_models::algorithms::{CRH, SNARK};
use snarkvm_objects::{AccountAddress, Network};
use snarkvm_utilities::{to_bytes, ToBytes};

use std::{net::SocketAddr, str::FromStr, sync::Arc, time::Duration};

use parking_lot::{Mutex, RwLock};
use tokio::{
    runtime::Builder,
    stream::{self, StreamExt},
};
use tracing_futures::Instrument;
use tracing_subscriber::EnvFilter;

fn initialize_logger(config: &Config) {
    match config.node.verbose {
        0 => {}
        verbosity => {
            match verbosity {
                1 => std::env::set_var("RUST_LOG", "trace"),
                2 => std::env::set_var("RUST_LOG", "debug"),
                3 => std::env::set_var("RUST_LOG", "trace"),
                _ => std::env::set_var("RUST_LOG", "info"),
            };

            // disable undesirable logs
            let filter = EnvFilter::from_default_env().add_directive("tokio_reactor=off".parse().unwrap());

            // initialize tracing
            tracing_subscriber::fmt()
                .with_env_filter(filter)
                .with_target(false)
                .init();
        }
    }
}

fn print_welcome(config: &Config) {
    println!("{}", render_welcome(config));
}

///
/// Builds a node from configuration parameters.
///
/// 1. Creates new storage database or uses existing.
/// 2. Creates new memory pool or uses existing from storage.
/// 3. Creates consensus parameters.
/// 4. Creates network server.
/// 5. Starts rpc server thread.
/// 6. Starts miner thread.
/// 7. Starts network server listener.
///
async fn start_server(config: Config) -> anyhow::Result<()> {
    initialize_logger(&config);

    print_welcome(&config);

    let address = format! {"{}:{}", config.node.ip, config.node.port};
    let socket_address = address.parse::<SocketAddr>()?;

    let mut path = config.node.dir;
    path.push(&config.node.db);
    let storage = MerkleTreeLedger::open_at_path(path.clone())?;
    // let storage = Arc::new(MerkleTreeLedger::open_at_path(path.clone())?);

    let memory_pool = Arc::new(Mutex::new(MemoryPool::from_storage(&storage)?));

    info!("Loading Aleo parameters...");
    let parameters = PublicParameters::<Components>::load(!config.miner.is_miner)?;
    info!("Loading complete.");

    // Fetch the set of valid inner circuit IDs.
    let inner_snark_vk: <<Components as BaseDPCComponents>::InnerSNARK as SNARK>::VerificationParameters =
        parameters.inner_snark_parameters.1.clone().into();
    let inner_snark_id = parameters
        .system_parameters
        .inner_snark_verification_key_crh
        .hash(&to_bytes![inner_snark_vk]?)?;

    let authorized_inner_snark_ids = vec![to_bytes![inner_snark_id]?];

    // Set the initial consensus parameters.
    let consensus = ConsensusParameters {
        max_block_size: 1_000_000_000usize,
        max_nonce: u32::max_value(),
        target_block_time: 10i64,
        network_id: Network::from_network_id(config.aleo.network_id),
        verifier: PoswMarlin::verify_only().expect("could not instantiate PoSW verifier"),
        authorized_inner_snark_ids,
    };

    let mut environment = Environment::new(
        Arc::new(RwLock::new(storage)),
        memory_pool.clone(),
        Arc::new(consensus.clone()),
        Arc::new(parameters.clone()),
        Some(socket_address),
        config.p2p.min_peers,
        config.p2p.max_peers,
        config.p2p.bootnodes.clone(),
        config.node.is_bootnode,
        config.miner.is_miner,
        // Set sync intervals for peers, blocks and transactions (memory pool).
        Duration::from_millis(100),
        Duration::from_millis(100),
        Duration::from_secs(config.p2p.mempool_interval.into()),
    )?;

    // Construct the server instance. Note this does not start the server.
    // This is done early on, so that the local address can be discovered
    // before any other object (miner, RPC) needs to use it.
    let mut server = Server::new(environment.clone()).await?;

    // Establish the address of the server.
    server.establish_address().await?;
    environment.set_local_address(server.local_address().unwrap());

    // Start the miner task if mining configuration is enabled.
    if config.miner.is_miner {
        match AccountAddress::<Components>::from_str(&config.miner.miner_address) {
            Ok(miner_address) => {
                MinerInstance::new(
                    miner_address,
                    consensus.clone(),
                    parameters.clone(),
                    environment.clone(),
                    server.clone(),
                )
                .spawn();
            }
            Err(_) => info!(
                "Miner not started. Please specify a valid miner address in your ~/.snarkOS/config.toml file or by using the --miner-address option in the CLI."
            ),
        }
    }

    // Start RPC thread, if the RPC configuration is enabled.
    if config.rpc.json_rpc {
        info!("Loading Aleo parameters for RPC...");
        let proving_parameters = PublicParameters::<Components>::load(!config.miner.is_miner)?;
        info!("Loading complete.");

        // Open a secondary storage instance to prevent resource sharing and bottle-necking.
        let secondary_storage = Arc::new(RwLock::new(MerkleTreeLedger::open_secondary_at_path(path.clone())?));

        start_rpc_server(
            config.rpc.port,
            secondary_storage,
            path.to_path_buf(),
            proving_parameters,
            environment,
            consensus,
            memory_pool,
            server.clone(),
            config.rpc.username,
            config.rpc.password,
        )
        .await;
    }

    // Start the server
    server.start_services().await?;

    stream::pending::<()>().next().await;

    Ok(())
}

fn main() -> Result<(), NodeError> {
<<<<<<< HEAD
    let arguments = ConfigCli::new();
=======
    let arguments = ConfigCli::args();

>>>>>>> c9beaf7f
    let config: Config = ConfigCli::parse(&arguments)?;
    let node_span = debug_span!("node");

    Builder::new_multi_thread()
        .enable_all()
        .thread_stack_size(4 * 1024 * 1024)
        .build()?
        .block_on(start_server(config).instrument(node_span))?;

    Ok(())
}<|MERGE_RESOLUTION|>--- conflicted
+++ resolved
@@ -198,12 +198,8 @@
 }
 
 fn main() -> Result<(), NodeError> {
-<<<<<<< HEAD
-    let arguments = ConfigCli::new();
-=======
     let arguments = ConfigCli::args();
 
->>>>>>> c9beaf7f
     let config: Config = ConfigCli::parse(&arguments)?;
     let node_span = debug_span!("node");
 
